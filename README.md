# Buildalyzer

<<<<<<< HEAD
[![NuGet Version](https://img.shields.io/nuget/v/Buildalyzer.svg)](https://www.nuget.org/packages/Buildalyzer)
[![NuGet Downloads](https://img.shields.io/nuget/dt/Buildalyzer.svg)](https://www.nuget.org/packages/Buildalyzer)

![buildalyzer logo](./docs/buildalyzer.png)
=======
![buildalyzer logo](./docs/input/assets/img/buildalyzer.png)

**NOTE:** Major changes in the recent 1.0 release. Most of the concepts are the same, but the API has changed significantly since the last release (too many changes to enumerate). Revised documentation is forthcoming, but I wanted to get this release out the door as soon as possible. The information below is probably out of date right now and won't work as-written. You've been warned.

---
>>>>>>> b1773343

A little utility to perform design-time builds of .NET projects without having to think too hard about it:

```csharp
AnalyzerManager manager = new AnalyzerManager();
ProjectAnalyzer analyzer = manager.GetProject(@"C:\MyCode\MyProject.csproj");
IReadOnlyList<string> sourceFiles = analyzer.GetSourceFiles();
```

It should work with these project types and .NET runtimes:

|                                   | **Host Runtimes**    |                    |
|-----------------------------------|----------------------|--------------------|
| **Project Types**                 | .NET Framework       | .NET Core <sub>1</sub> |
| Legacy (`ToolsVersion` attribute) | :heavy_check_mark:   | :heavy_check_mark: |
| SDK-style (`SDK` attribute)       | :heavy_check_mark: <sub>2</sub> | :heavy_check_mark: |
| SDK-style (SDK `Import` element)  | :heavy_check_mark: <sub>2</sub> | :heavy_check_mark: |

1. You must have the [.NET Core SDK](https://www.microsoft.com/net/download/core) installed and in your path environment variable to build and analyze SDK-style projects.
2. You must have a .NET Core SDK installed that matches the architecture of the .NET Framework host application. For example, if the host application is x86 then the .NET Core x86 SDK must be installed.

Combinations that aren't displayed here are untested, but might work anyway. Give it a try and report back.

## Installation

Buildalyzer is [available on NuGet](https://www.nuget.org/packages/Buildalyzer/) and can be installed via the commands below:

```
$ Install-Package Buildalyzer
```
or via the .NET Core CLI:

```
$ dotnet add package Buildalyzer
```

Buildalyzer.Workspaces is [available on NuGet](https://www.nuget.org/packages/Buildalyzer.Workspaces/) and can be installed via the commands below:

```
$ Install-Package Buildalyzer.Workspaces
```
or via the .NET Core CLI:

```
$ dotnet add package Buildalyzer.Workspaces
```

Both packages target .NET Standard 2.0.

## Usage

There are two main classes in Buildalyzer: `AnalyzerManager` and `ProjectAnalyzer`.

The `AnalyzerManager` class coordinates loading each individual project and ensures that a project is only analyzed once and following requests return the already-analyzed project.

The `ProjectAnalyzer` class figures out how to configure MSBuild and uses it to load and compile the project in *design-time* mode. Using a design-time build lets us get information about the project such as resolved references and source files without actually having to call the compiler.

To get a `ProjectAnalyzer` you first create an `AnalyzerManager` and then call `GetProject()`:

```csharp
AnalyzerManager manager = new AnalyzerManager();
ProjectAnalyzer analyzer = manager.GetProject(@"C:\MyCode\MyProject.csproj");
```

You can add all projects in a solution to the `AnalyzerManager` by passing the solution path as the first argument of the `AnalyzerManager` constructor. This will parse the solution file and execute `GetProject()` for each of the projects that it finds.

Calling `GetProject()` again for the same project path will return the existing `ProjectAnalyzer`. You can iterate all the existing project analyzers with the `IReadOnlyDictionary<string, ProjectAnalyzer>` property `AnalyzerManager.Projects`.

Once you have a `ProjectAnalyzer` for an MSBuild project, you can trigger loading that project, which parses the project and reads targets and properties, by calling `Load()`. This will return the MSBuild `Project` instance for the project.

To compile the project, which triggers evaluation of the specified MSBuild tasks and targets but stops short of invoking the compiler by default in Buildalyzer, call `Compile()`. This implicitly calls `Load()` to get the MSBuild `Project` instance and returns the compiled MSBuild `ProjectInstance`.

You can also access the MSBuild `Project` or `ProjectInstance` objects for the project using the `ProjectAnalyzer.Project` and `ProjectAnalyzer.CompiledProject` properties respectively. These properties will call the corresponding `Load()` and `Compile()` methods if the project has not already been loaded or compiled.

## Helper Methods

`ProjectAnalyzer` includes several helper methods to make parsing the output of MSBuild compilation easier:

**`ProjectAnalyzer.GetSourceFiles()`** - Returns an `IReadOnlyList<string>` with the full path of all resolved source files in the project.

**`ProjectAnalyzer.GetReferences()`** - Returns an `IReadOnlyList<string>` with the full path of all resolved references in the project.

**`ProjectAnalyzer.GetProjectReferences()`** - Returns an `IReadOnlyList<string>` with the full path of the project file for all resolved project references in the project.

These methods trigger compilation if it hasn't already been performed and will return `null` if the compilation fails.

## Adjusting MSBuild Properties

Buildalyzer sets some MSBuild properties to make loading and compilation work the way it needs to (for example, to trigger a design-time build). You can view these properties with the `IReadOnlyDictionary<string, string>` property `ProjectAnalyzer.GlobalProperties`.

If you want to change the configured properties before loading or compiling the project, there are two options:

* `AnalyzerManager.SetGlobalProperty(string key, string value)` and `AnalyzerManager.RemoveGlobalProperty(string key)`. This will set the global properties for all projects loaded by this `AnalyzerManager`.
* `ProjectAnalyzer.SetGlobalProperty(string key, string value)` and `ProjectAnalyzer.RemoveGlobalProperty(string key)`. This will set the global properties for just this project.

Be careful though, you may break the ability to load, compile, or interpret the project if you change the MSBuild properties.

## Logging

Buildalyzer uses the `Microsoft.Extensions.Logging` framework for logging MSBuild output. When you create an `AnayzerManager` you can specify an `ILoggerFactory` that Buildalyzer should use to create loggers. By default, the `ProjectAnalyzer` will log MSBuild output to the provided logger.

## Roslyn Workspaces

The extension library `Buildalyzer.Workspaces` adds extension methods to the Buildalyzer `ProjectAnalyzer` that make it easier to take Buildalyzer output and create a Roslyn `AdhocWorkspace` from it:

```csharp
using Buildalyzer.Workspaces;
// ...

AnalyzerManager manager = new AnalyzerManager();
ProjectAnalyzer analyzer = manager.GetProject(@"C:\MyCode\MyProject.csproj");
AdhocWorkspace workspace = analyzer.GetWorkspace();
```

You can also create your own workspace and add Buildalyzer projects to it:

```csharp
using Buildalyzer.Workspaces;
// ...

AnalyzerManager manager = new AnalyzerManager();
ProjectAnalyzer analyzer = manager.GetProject(@"C:\MyCode\MyProject.csproj");
AdhocWorkspace workspace = new AdhocWorkspace();
Project roslynProject = analyzer.AddToWorkspace(workspace);
```

In both cases, Buildalyzer will attempt to resolve project references within the Roslyn workspace so the Roslyn projects will correctly reference each other.

## Troubleshooting

### Check The Build Log

If something isn't working, try passing a `TextWriter` or `ILoggerFactory` into the `AnalyzerManager`. The log output after you call `ProjectAnalyzer.Load()` or `ProjectAnalyzer.Compile()` is often very helpful in tracking down problems.

### Microsoft.Build.Tasks.CodeAnalysis and Microsoft.Build.Framework Mismatch

If you see an error like this in the MSBuild log when using Buildalyzer from a .NET Framework project:

```
Target CoreCompile:
C:\Program Files (x86)\Microsoft Visual Studio\2017\Professional\MSBuild\15.0\Bin\Roslyn\Microsoft.CSharp.Core.targets(84,5): error MSB4127: The "Csc" task could not be instantiated from the assembly "C:\Program Files (x86)\Microsoft Visual Studio\2017\Professional\MSBuild\15.0\Bin\Roslyn\Microsoft.Build.Tasks.CodeAnalysis.dll". Please verify the task assembly has been built using the same version of the Microsoft.Build.Framework assembly as the one installed on your computer and that your host application is not missing a binding redirect for Microsoft.Build.Framework. Unable to cast object of type 'Microsoft.CodeAnalysis.BuildTasks.Csc' to type 'Microsoft.Build.Framework.ITask'.
```

You might need to add the following binding redirect to your `app.config` file:

```xml
<dependentAssembly>
    <assemblyIdentity name="Microsoft.Build.Framework" publicKeyToken="b03f5f7f11d50a3a" culture="neutral" />
    <bindingRedirect oldVersion="0.0.0.0-99.9.9.9" newVersion="15.1.0.0" />
</dependentAssembly>
```

### MSB6003 due to System.IO.FileSystem

If you see an error like this in the MSBuild log when using Buildalyzer from a .NET Framework project:

```
C:\Program Files\dotnet\sdk\2.0.2\Roslyn\Microsoft.CSharp.Core.targets(84,5): error MSB6003: The specified task executable "csc.exe" could not be run. Could not load file or assembly 'System.IO.FileSystem, Version=4.0.1.0, Culture=neutral, PublicKeyToken=b03f5f7f11d50a3a' or one of its dependencies. The system cannot find the file specified.
```

You might need to add the following binding redirect to your `app.config` file:

```xml
<dependentAssembly>
    <assemblyIdentity name="System.IO.FileSystem" publicKeyToken="b03f5f7f11d50a3a" culture="neutral" />
    <bindingRedirect oldVersion="0.0.0.0-4.0.3.0" newVersion="4.0.3.0" />
</dependentAssembly>
```

---
This project is maintained by Dave Glick ([@daveaglick](https://github.com/daveaglick)), Joseph Woodward ([@JosephWoodward](https://github.com/JosephWoodward)), and [other awesome contributors](https://github.com/daveaglick/Buildalyzer/graphs/contributors).<|MERGE_RESOLUTION|>--- conflicted
+++ resolved
@@ -1,17 +1,13 @@
 # Buildalyzer
 
-<<<<<<< HEAD
 [![NuGet Version](https://img.shields.io/nuget/v/Buildalyzer.svg)](https://www.nuget.org/packages/Buildalyzer)
 [![NuGet Downloads](https://img.shields.io/nuget/dt/Buildalyzer.svg)](https://www.nuget.org/packages/Buildalyzer)
 
-![buildalyzer logo](./docs/buildalyzer.png)
-=======
 ![buildalyzer logo](./docs/input/assets/img/buildalyzer.png)
 
 **NOTE:** Major changes in the recent 1.0 release. Most of the concepts are the same, but the API has changed significantly since the last release (too many changes to enumerate). Revised documentation is forthcoming, but I wanted to get this release out the door as soon as possible. The information below is probably out of date right now and won't work as-written. You've been warned.
 
 ---
->>>>>>> b1773343
 
 A little utility to perform design-time builds of .NET projects without having to think too hard about it:
 
